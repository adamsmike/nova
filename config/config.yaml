# Number of targets and antitargets to select
protein_selection:
<<<<<<< HEAD
  weekly_target: "Q5T382"
=======
  num_targets: 1
>>>>>>> f8f54a23
  num_antitargets: 4  

# Parameters for validating and scoring molecules
molecule_validation:
  # Scoring weights for target/antitarget binding
<<<<<<< HEAD
  antitarget_weight: 0.75
  # Scoring weights for entropy
  entropy_weight: 1
  entropy_bonus_threshold: 0
  # Scoring weights for molecule repetition
  molecule_repetition_weight: 1
  molecule_repetition_threshold: 0
  # Molecular property requirements
  min_heavy_atoms: 20
  min_rotatable_bonds: 1
  max_rotatable_bonds: 10
  # Number of molecules to validate
  num_molecules: 10

# Competition parameters
competition:
  # No submission blocks
  no_submission_blocks: 10
=======
  target_weight: 1.0
  antitarget_weight: 0.75
  # Molecular property requirements
  min_heavy_atoms: 26  
>>>>>>> f8f54a23
<|MERGE_RESOLUTION|>--- conflicted
+++ resolved
@@ -1,16 +1,11 @@
 # Number of targets and antitargets to select
 protein_selection:
-<<<<<<< HEAD
   weekly_target: "Q5T382"
-=======
-  num_targets: 1
->>>>>>> f8f54a23
   num_antitargets: 4  
 
 # Parameters for validating and scoring molecules
 molecule_validation:
   # Scoring weights for target/antitarget binding
-<<<<<<< HEAD
   antitarget_weight: 0.75
   # Scoring weights for entropy
   entropy_weight: 1
@@ -28,10 +23,4 @@
 # Competition parameters
 competition:
   # No submission blocks
-  no_submission_blocks: 10
-=======
-  target_weight: 1.0
-  antitarget_weight: 0.75
-  # Molecular property requirements
-  min_heavy_atoms: 26  
->>>>>>> f8f54a23
+  no_submission_blocks: 10